﻿<?xml version="1.0" encoding="utf-8"?>
<Project ToolsVersion="14.0" DefaultTargets="Build" xmlns="http://schemas.microsoft.com/developer/msbuild/2003">
  <Import Project="$(MSBuildExtensionsPath)\$(MSBuildToolsVersion)\Microsoft.Common.props" Condition="Exists('$(MSBuildExtensionsPath)\$(MSBuildToolsVersion)\Microsoft.Common.props')" />
  <PropertyGroup>
    <Configuration Condition=" '$(Configuration)' == '' ">Debug</Configuration>
    <Platform Condition=" '$(Platform)' == '' ">AnyCPU</Platform>
    <ProjectGuid>{C2E6D32F-69D0-41B4-A1EA-9ADE27A99B5E}</ProjectGuid>
    <OutputType>Library</OutputType>
    <AppDesignerFolder>Properties</AppDesignerFolder>
    <RootNamespace>Kafka</RootNamespace>
    <AssemblyName>Kafka</AssemblyName>
    <TargetFrameworkVersion>v4.5.1</TargetFrameworkVersion>
    <FileAlignment>512</FileAlignment>
    <TargetFrameworkProfile />
  </PropertyGroup>
  <PropertyGroup Condition=" '$(Configuration)|$(Platform)' == 'Debug|AnyCPU' ">
    <DebugSymbols>true</DebugSymbols>
    <DebugType>full</DebugType>
    <Optimize>false</Optimize>
    <OutputPath>bin\Debug\</OutputPath>
    <DefineConstants>DEBUG;TRACE</DefineConstants>
    <ErrorReport>prompt</ErrorReport>
    <WarningLevel>4</WarningLevel>
  </PropertyGroup>
  <PropertyGroup Condition=" '$(Configuration)|$(Platform)' == 'Release|AnyCPU' ">
    <DebugType>pdbonly</DebugType>
    <Optimize>true</Optimize>
    <OutputPath>bin\Release\</OutputPath>
    <DefineConstants>TRACE</DefineConstants>
    <ErrorReport>prompt</ErrorReport>
    <WarningLevel>4</WarningLevel>
  </PropertyGroup>
  <ItemGroup>
    <Reference Include="System" />
    <Reference Include="System.Core" />
    <Reference Include="System.Xml.Linq" />
    <Reference Include="System.Data.DataSetExtensions" />
    <Reference Include="Microsoft.CSharp" />
    <Reference Include="System.Data" />
    <Reference Include="System.Net.Http" />
    <Reference Include="System.Xml" />
  </ItemGroup>
  <ItemGroup>
    <Compile Include="Batching\Accumulator.cs" />
    <Compile Include="Batching\BatchStrategy.cs" />
    <Compile Include="Batching\Grouping.cs" />
    <Compile Include="Cluster\Cluster.cs" />
<<<<<<< HEAD
    <Compile Include="Cluster\Node.cs" />
=======
    <Compile Include="Public\Loggers\ConsoleLogger.cs" />
    <Compile Include="Public\Loggers\DevNullLogger.cs" />
>>>>>>> ff8b3062
    <Compile Include="Cluster\Pools.cs" />
    <Compile Include="Cluster\ProduceMessage.cs" />
    <Compile Include="Cluster\TimeoutScheduler.cs" />
    <Compile Include="Common\ActionBlockTaskScheduler.cs" />
    <Compile Include="Common\BigEndianConverter.cs" />
    <Compile Include="Common\Crc32.cs" />
    <Compile Include="Common\MemoryStreamExtensions.cs" />
    <Compile Include="Common\Pool.cs" />
    <Compile Include="Common\ReusableMemoryStream.cs" />
    <Compile Include="Network\Connection.cs" />
    <Compile Include="Properties\AssemblyInfo.cs" />
    <Compile Include="Protocol\Basics.cs" />
    <Compile Include="Protocol\CommonRequest.cs" />
    <Compile Include="Protocol\CommonResponse.cs" />
    <Compile Include="Protocol\DefaultSerialization.cs" />
    <Compile Include="Protocol\Errors.cs" />
    <Compile Include="Protocol\FetchRequest.cs" />
    <Compile Include="Protocol\FetchResponse.cs" />
    <Compile Include="Protocol\Message.cs" />
    <Compile Include="Protocol\Metadata.cs" />
    <Compile Include="Protocol\MetadataResponse.cs" />
    <Compile Include="Protocol\OffsetRequest.cs" />
    <Compile Include="Protocol\OffsetResponse.cs" />
    <Compile Include="Protocol\ProduceRequest.cs" />
    <Compile Include="Protocol\ProduceResponse.cs" />
    <Compile Include="Protocol\ProtocolException.cs" />
    <Compile Include="Protocol\TopicData.cs" />
    <Compile Include="Protocol\TopicRequest.cs" />
    <Compile Include="Public\ClusterClient.cs" />
    <Compile Include="Public\Configuration.cs" />
    <Compile Include="Public\ILogger.cs" />
    <Compile Include="Public\KafkaConsumer.cs" />
    <Compile Include="Public\KafkaProducer.cs" />
    <Compile Include="Public\KafkaRecord.cs" />
    <Compile Include="Public\Serialization.cs" />
    <Compile Include="Public\Statistics.cs" />
    <Compile Include="Routing\ConsumerRouter.cs" />
    <Compile Include="Routing\PartitionSelector.cs" />
    <Compile Include="Routing\ProducerRouter.cs" />
    <Compile Include="Routing\RoutingTable.cs" />
  </ItemGroup>
  <Import Project="$(MSBuildToolsPath)\Microsoft.CSharp.targets" />
  <!-- To modify your build process, add your task inside one of the targets below and uncomment it. 
       Other similar extension points exist, see Microsoft.Common.targets.
  <Target Name="BeforeBuild">
  </Target>
  <Target Name="AfterBuild">
  </Target>
  -->
</Project><|MERGE_RESOLUTION|>--- conflicted
+++ resolved
@@ -1,103 +1,100 @@
-﻿<?xml version="1.0" encoding="utf-8"?>
-<Project ToolsVersion="14.0" DefaultTargets="Build" xmlns="http://schemas.microsoft.com/developer/msbuild/2003">
-  <Import Project="$(MSBuildExtensionsPath)\$(MSBuildToolsVersion)\Microsoft.Common.props" Condition="Exists('$(MSBuildExtensionsPath)\$(MSBuildToolsVersion)\Microsoft.Common.props')" />
-  <PropertyGroup>
-    <Configuration Condition=" '$(Configuration)' == '' ">Debug</Configuration>
-    <Platform Condition=" '$(Platform)' == '' ">AnyCPU</Platform>
-    <ProjectGuid>{C2E6D32F-69D0-41B4-A1EA-9ADE27A99B5E}</ProjectGuid>
-    <OutputType>Library</OutputType>
-    <AppDesignerFolder>Properties</AppDesignerFolder>
-    <RootNamespace>Kafka</RootNamespace>
-    <AssemblyName>Kafka</AssemblyName>
-    <TargetFrameworkVersion>v4.5.1</TargetFrameworkVersion>
-    <FileAlignment>512</FileAlignment>
-    <TargetFrameworkProfile />
-  </PropertyGroup>
-  <PropertyGroup Condition=" '$(Configuration)|$(Platform)' == 'Debug|AnyCPU' ">
-    <DebugSymbols>true</DebugSymbols>
-    <DebugType>full</DebugType>
-    <Optimize>false</Optimize>
-    <OutputPath>bin\Debug\</OutputPath>
-    <DefineConstants>DEBUG;TRACE</DefineConstants>
-    <ErrorReport>prompt</ErrorReport>
-    <WarningLevel>4</WarningLevel>
-  </PropertyGroup>
-  <PropertyGroup Condition=" '$(Configuration)|$(Platform)' == 'Release|AnyCPU' ">
-    <DebugType>pdbonly</DebugType>
-    <Optimize>true</Optimize>
-    <OutputPath>bin\Release\</OutputPath>
-    <DefineConstants>TRACE</DefineConstants>
-    <ErrorReport>prompt</ErrorReport>
-    <WarningLevel>4</WarningLevel>
-  </PropertyGroup>
-  <ItemGroup>
-    <Reference Include="System" />
-    <Reference Include="System.Core" />
-    <Reference Include="System.Xml.Linq" />
-    <Reference Include="System.Data.DataSetExtensions" />
-    <Reference Include="Microsoft.CSharp" />
-    <Reference Include="System.Data" />
-    <Reference Include="System.Net.Http" />
-    <Reference Include="System.Xml" />
-  </ItemGroup>
-  <ItemGroup>
-    <Compile Include="Batching\Accumulator.cs" />
-    <Compile Include="Batching\BatchStrategy.cs" />
-    <Compile Include="Batching\Grouping.cs" />
-    <Compile Include="Cluster\Cluster.cs" />
-<<<<<<< HEAD
-    <Compile Include="Cluster\Node.cs" />
-=======
-    <Compile Include="Public\Loggers\ConsoleLogger.cs" />
-    <Compile Include="Public\Loggers\DevNullLogger.cs" />
->>>>>>> ff8b3062
-    <Compile Include="Cluster\Pools.cs" />
-    <Compile Include="Cluster\ProduceMessage.cs" />
-    <Compile Include="Cluster\TimeoutScheduler.cs" />
-    <Compile Include="Common\ActionBlockTaskScheduler.cs" />
-    <Compile Include="Common\BigEndianConverter.cs" />
-    <Compile Include="Common\Crc32.cs" />
-    <Compile Include="Common\MemoryStreamExtensions.cs" />
-    <Compile Include="Common\Pool.cs" />
-    <Compile Include="Common\ReusableMemoryStream.cs" />
-    <Compile Include="Network\Connection.cs" />
-    <Compile Include="Properties\AssemblyInfo.cs" />
-    <Compile Include="Protocol\Basics.cs" />
-    <Compile Include="Protocol\CommonRequest.cs" />
-    <Compile Include="Protocol\CommonResponse.cs" />
-    <Compile Include="Protocol\DefaultSerialization.cs" />
-    <Compile Include="Protocol\Errors.cs" />
-    <Compile Include="Protocol\FetchRequest.cs" />
-    <Compile Include="Protocol\FetchResponse.cs" />
-    <Compile Include="Protocol\Message.cs" />
-    <Compile Include="Protocol\Metadata.cs" />
-    <Compile Include="Protocol\MetadataResponse.cs" />
-    <Compile Include="Protocol\OffsetRequest.cs" />
-    <Compile Include="Protocol\OffsetResponse.cs" />
-    <Compile Include="Protocol\ProduceRequest.cs" />
-    <Compile Include="Protocol\ProduceResponse.cs" />
-    <Compile Include="Protocol\ProtocolException.cs" />
-    <Compile Include="Protocol\TopicData.cs" />
-    <Compile Include="Protocol\TopicRequest.cs" />
-    <Compile Include="Public\ClusterClient.cs" />
-    <Compile Include="Public\Configuration.cs" />
-    <Compile Include="Public\ILogger.cs" />
-    <Compile Include="Public\KafkaConsumer.cs" />
-    <Compile Include="Public\KafkaProducer.cs" />
-    <Compile Include="Public\KafkaRecord.cs" />
-    <Compile Include="Public\Serialization.cs" />
-    <Compile Include="Public\Statistics.cs" />
-    <Compile Include="Routing\ConsumerRouter.cs" />
-    <Compile Include="Routing\PartitionSelector.cs" />
-    <Compile Include="Routing\ProducerRouter.cs" />
-    <Compile Include="Routing\RoutingTable.cs" />
-  </ItemGroup>
-  <Import Project="$(MSBuildToolsPath)\Microsoft.CSharp.targets" />
-  <!-- To modify your build process, add your task inside one of the targets below and uncomment it. 
-       Other similar extension points exist, see Microsoft.Common.targets.
-  <Target Name="BeforeBuild">
-  </Target>
-  <Target Name="AfterBuild">
-  </Target>
-  -->
+﻿<?xml version="1.0" encoding="utf-8"?>
+<Project ToolsVersion="14.0" DefaultTargets="Build" xmlns="http://schemas.microsoft.com/developer/msbuild/2003">
+  <Import Project="$(MSBuildExtensionsPath)\$(MSBuildToolsVersion)\Microsoft.Common.props" Condition="Exists('$(MSBuildExtensionsPath)\$(MSBuildToolsVersion)\Microsoft.Common.props')" />
+  <PropertyGroup>
+    <Configuration Condition=" '$(Configuration)' == '' ">Debug</Configuration>
+    <Platform Condition=" '$(Platform)' == '' ">AnyCPU</Platform>
+    <ProjectGuid>{C2E6D32F-69D0-41B4-A1EA-9ADE27A99B5E}</ProjectGuid>
+    <OutputType>Library</OutputType>
+    <AppDesignerFolder>Properties</AppDesignerFolder>
+    <RootNamespace>Kafka</RootNamespace>
+    <AssemblyName>Kafka</AssemblyName>
+    <TargetFrameworkVersion>v4.5.1</TargetFrameworkVersion>
+    <FileAlignment>512</FileAlignment>
+    <TargetFrameworkProfile />
+  </PropertyGroup>
+  <PropertyGroup Condition=" '$(Configuration)|$(Platform)' == 'Debug|AnyCPU' ">
+    <DebugSymbols>true</DebugSymbols>
+    <DebugType>full</DebugType>
+    <Optimize>false</Optimize>
+    <OutputPath>bin\Debug\</OutputPath>
+    <DefineConstants>DEBUG;TRACE</DefineConstants>
+    <ErrorReport>prompt</ErrorReport>
+    <WarningLevel>4</WarningLevel>
+  </PropertyGroup>
+  <PropertyGroup Condition=" '$(Configuration)|$(Platform)' == 'Release|AnyCPU' ">
+    <DebugType>pdbonly</DebugType>
+    <Optimize>true</Optimize>
+    <OutputPath>bin\Release\</OutputPath>
+    <DefineConstants>TRACE</DefineConstants>
+    <ErrorReport>prompt</ErrorReport>
+    <WarningLevel>4</WarningLevel>
+  </PropertyGroup>
+  <ItemGroup>
+    <Reference Include="System" />
+    <Reference Include="System.Core" />
+    <Reference Include="System.Xml.Linq" />
+    <Reference Include="System.Data.DataSetExtensions" />
+    <Reference Include="Microsoft.CSharp" />
+    <Reference Include="System.Data" />
+    <Reference Include="System.Net.Http" />
+    <Reference Include="System.Xml" />
+  </ItemGroup>
+  <ItemGroup>
+    <Compile Include="Batching\Accumulator.cs" />
+    <Compile Include="Batching\BatchStrategy.cs" />
+    <Compile Include="Batching\Grouping.cs" />
+    <Compile Include="Cluster\Cluster.cs" />
+    <Compile Include="Cluster\Node.cs" />
+    <Compile Include="Public\Loggers\ConsoleLogger.cs" />
+    <Compile Include="Public\Loggers\DevNullLogger.cs" />
+    <Compile Include="Cluster\Pools.cs" />
+    <Compile Include="Cluster\ProduceMessage.cs" />
+    <Compile Include="Cluster\TimeoutScheduler.cs" />
+    <Compile Include="Common\ActionBlockTaskScheduler.cs" />
+    <Compile Include="Common\BigEndianConverter.cs" />
+    <Compile Include="Common\Crc32.cs" />
+    <Compile Include="Common\MemoryStreamExtensions.cs" />
+    <Compile Include="Common\Pool.cs" />
+    <Compile Include="Common\ReusableMemoryStream.cs" />
+    <Compile Include="Network\Connection.cs" />
+    <Compile Include="Properties\AssemblyInfo.cs" />
+    <Compile Include="Protocol\Basics.cs" />
+    <Compile Include="Protocol\CommonRequest.cs" />
+    <Compile Include="Protocol\CommonResponse.cs" />
+    <Compile Include="Protocol\DefaultSerialization.cs" />
+    <Compile Include="Protocol\Errors.cs" />
+    <Compile Include="Protocol\FetchRequest.cs" />
+    <Compile Include="Protocol\FetchResponse.cs" />
+    <Compile Include="Protocol\Message.cs" />
+    <Compile Include="Protocol\Metadata.cs" />
+    <Compile Include="Protocol\MetadataResponse.cs" />
+    <Compile Include="Protocol\OffsetRequest.cs" />
+    <Compile Include="Protocol\OffsetResponse.cs" />
+    <Compile Include="Protocol\ProduceRequest.cs" />
+    <Compile Include="Protocol\ProduceResponse.cs" />
+    <Compile Include="Protocol\ProtocolException.cs" />
+    <Compile Include="Protocol\TopicData.cs" />
+    <Compile Include="Protocol\TopicRequest.cs" />
+    <Compile Include="Public\ClusterClient.cs" />
+    <Compile Include="Public\Configuration.cs" />
+    <Compile Include="Public\ILogger.cs" />
+    <Compile Include="Public\KafkaConsumer.cs" />
+    <Compile Include="Public\KafkaProducer.cs" />
+    <Compile Include="Public\KafkaRecord.cs" />
+    <Compile Include="Public\Serialization.cs" />
+    <Compile Include="Public\Statistics.cs" />
+    <Compile Include="Routing\ConsumerRouter.cs" />
+    <Compile Include="Routing\PartitionSelector.cs" />
+    <Compile Include="Routing\ProducerRouter.cs" />
+    <Compile Include="Routing\RoutingTable.cs" />
+  </ItemGroup>
+  <Import Project="$(MSBuildToolsPath)\Microsoft.CSharp.targets" />
+  <!-- To modify your build process, add your task inside one of the targets below and uncomment it. 
+       Other similar extension points exist, see Microsoft.Common.targets.
+  <Target Name="BeforeBuild">
+  </Target>
+  <Target Name="AfterBuild">
+  </Target>
+  -->
 </Project>