--- conflicted
+++ resolved
@@ -1,106 +1,78 @@
-<<<<<<< HEAD
-﻿<?xml version="1.0" encoding="utf-8"?>
-<Project ToolsVersion="14.0" DefaultTargets="Build" xmlns="http://schemas.microsoft.com/developer/msbuild/2003">
-=======
-<?xml version="1.0" encoding="utf-8"?>
-<Project ToolsVersion="4.0" DefaultTargets="Build" xmlns="http://schemas.microsoft.com/developer/msbuild/2003">
->>>>>>> 9649f38a
-  <Import Project="$(MSBuildExtensionsPath)\$(MSBuildToolsVersion)\Microsoft.Common.props" Condition="Exists('$(MSBuildExtensionsPath)\$(MSBuildToolsVersion)\Microsoft.Common.props')" />
-  <PropertyGroup>
-    <Configuration Condition=" '$(Configuration)' == '' ">Debug</Configuration>
-    <Platform Condition=" '$(Platform)' == '' ">AnyCPU</Platform>
-    <ProjectGuid>{316DEA8D-E7D4-48C3-BFD1-9186956FD43B}</ProjectGuid>
-    <OutputType>Library</OutputType>
-    <AppDesignerFolder>Properties</AppDesignerFolder>
-    <RootNamespace>tests_kafka_sharp</RootNamespace>
-    <AssemblyName>Kafka.UTest</AssemblyName>
-    <TargetFrameworkVersion>v4.5.1</TargetFrameworkVersion>
-    <FileAlignment>512</FileAlignment>
-    <TargetFrameworkProfile />
-  </PropertyGroup>
-  <PropertyGroup Condition=" '$(Configuration)|$(Platform)' == 'Debug|AnyCPU' ">
-    <DebugSymbols>true</DebugSymbols>
-    <DebugType>full</DebugType>
-    <Optimize>false</Optimize>
-    <OutputPath>bin\Debug\</OutputPath>
-    <DefineConstants>DEBUG;TRACE</DefineConstants>
-    <ErrorReport>prompt</ErrorReport>
-    <WarningLevel>4</WarningLevel>
-  </PropertyGroup>
-  <PropertyGroup Condition=" '$(Configuration)|$(Platform)' == 'Release|AnyCPU' ">
-    <DebugType>pdbonly</DebugType>
-    <Optimize>true</Optimize>
-    <OutputPath>bin\Release\</OutputPath>
-    <DefineConstants>TRACE</DefineConstants>
-    <ErrorReport>prompt</ErrorReport>
-    <WarningLevel>4</WarningLevel>
-  </PropertyGroup>
-  <ItemGroup>
-    <Reference Include="System" />
-    <Reference Include="System.Core" />
-    <Reference Include="System.Xml.Linq" />
-    <Reference Include="System.Data.DataSetExtensions" />
-    <Reference Include="Microsoft.CSharp" />
-    <Reference Include="System.Data" />
-    <Reference Include="System.Net.Http" />
-    <Reference Include="System.Xml" />
-  </ItemGroup>
-  <ItemGroup>
-<<<<<<< HEAD
-=======
-    <Compile Include="TestBatching.cs" />
-    <Compile Include="TestClient.cs" />
-    <Compile Include="TestConsumerGroup.cs" />
-    <Compile Include="TestSerialization.cs" />
->>>>>>> 9649f38a
-    <Compile Include="AsyncCountdownEvent.cs" />
-    <Compile Include="Mocks.cs" />
-    <Compile Include="Properties\AssemblyInfo.cs" />
-    <Compile Include="TestBatching.cs" />
-    <Compile Include="TestClient.cs" />
-    <Compile Include="TestCluster.cs" />
-    <Compile Include="TestCommon.cs" />
-    <Compile Include="TestConnection.cs" />
-    <Compile Include="TestConsumer.cs" />
-    <Compile Include="TestGeneral.cs" />
-    <Compile Include="TestNode.cs.cs" />
-    <Compile Include="TestPartitioner.cs" />
-    <Compile Include="TestRouter.cs" />
-    <Compile Include="TestRoutingTable.cs" />
-    <Compile Include="TestSerialization.cs" />
-  </ItemGroup>
-  <ItemGroup>
-    <ProjectReference Include="..\kafka-sharp\Kafka.csproj">
-      <Project>{c2e6d32f-69d0-41b4-a1ea-9ade27a99b5e}</Project>
-      <Name>kafka-sharp</Name>
-    </ProjectReference>
-  </ItemGroup>
-  <ItemGroup>
-    <Service Include="{82A7F48D-3B50-4B1E-B82E-3ADA8210C358}" />
-  </ItemGroup>
-  <Import Project="$(MSBuildToolsPath)\Microsoft.CSharp.targets" />
-<<<<<<< HEAD
-=======
-  <Import Project="$(SolutionDir)\.cbs\Checks.targets" Condition="Exists('$(SolutionDir)\.cbs\Checks.targets')" />
-  <Import Project="$(CBS_DIR)\MSBuild\targets\Criteo.CSharp.targets" Condition="Exists('$(CBS_DIR)\MSBuild\targets\Criteo.CSharp.targets')" />
-  <Import Project="$(SolutionDir)\.nuget\NuGet.targets" Condition="Exists('$(SolutionDir)\.nuget\NuGet.targets')" />
-  <Target Name="EnsureNuGetPackageBuildImports" BeforeTargets="PrepareForBuild">
-    <PropertyGroup>
-      <ErrorText>This project references NuGet package(s) that are missing on this computer. Enable NuGet Package Restore to download them.  For more information, see http://go.microsoft.com/fwlink/?LinkID=322105. The missing file is {0}.</ErrorText>
-    </PropertyGroup>
-    <Error Condition="!Exists('$(SolutionDir)\.nuget\NuGet.targets')" Text="$([System.String]::Format('$(ErrorText)', '$(SolutionDir)\.nuget\NuGet.targets'))" />
-  </Target>
-  <Target Name="ConfigurePublish" BeforeTargets="PublishApp">
-    <ItemGroup>
-       <PublishDir Include="$(OutputPath)"/>
-    </ItemGroup>
-  </Target>
->>>>>>> 9649f38a
-  <!-- To modify your build process, add your task inside one of the targets below and uncomment it. 
-       Other similar extension points exist, see Microsoft.Common.targets.
-  <Target Name="BeforeBuild">
-  </Target>
-  <Target Name="AfterBuild">
-  </Target>
-  -->
-</Project>
+<?xml version="1.0" encoding="utf-8"?>
+<Project ToolsVersion="14.0" DefaultTargets="Build" xmlns="http://schemas.microsoft.com/developer/msbuild/2003">
+  <Import Project="$(MSBuildExtensionsPath)\$(MSBuildToolsVersion)\Microsoft.Common.props" Condition="Exists('$(MSBuildExtensionsPath)\$(MSBuildToolsVersion)\Microsoft.Common.props')" />
+  <PropertyGroup>
+    <Configuration Condition=" '$(Configuration)' == '' ">Debug</Configuration>
+    <Platform Condition=" '$(Platform)' == '' ">AnyCPU</Platform>
+    <ProjectGuid>{316DEA8D-E7D4-48C3-BFD1-9186956FD43B}</ProjectGuid>
+    <OutputType>Library</OutputType>
+    <AppDesignerFolder>Properties</AppDesignerFolder>
+    <RootNamespace>tests_kafka_sharp</RootNamespace>
+    <AssemblyName>Kafka.UTest</AssemblyName>
+    <TargetFrameworkVersion>v4.5.1</TargetFrameworkVersion>
+    <FileAlignment>512</FileAlignment>
+    <TargetFrameworkProfile />
+  </PropertyGroup>
+  <PropertyGroup Condition=" '$(Configuration)|$(Platform)' == 'Debug|AnyCPU' ">
+    <DebugSymbols>true</DebugSymbols>
+    <DebugType>full</DebugType>
+    <Optimize>false</Optimize>
+    <OutputPath>bin\Debug\</OutputPath>
+    <DefineConstants>DEBUG;TRACE</DefineConstants>
+    <ErrorReport>prompt</ErrorReport>
+    <WarningLevel>4</WarningLevel>
+  </PropertyGroup>
+  <PropertyGroup Condition=" '$(Configuration)|$(Platform)' == 'Release|AnyCPU' ">
+    <DebugType>pdbonly</DebugType>
+    <Optimize>true</Optimize>
+    <OutputPath>bin\Release\</OutputPath>
+    <DefineConstants>TRACE</DefineConstants>
+    <ErrorReport>prompt</ErrorReport>
+    <WarningLevel>4</WarningLevel>
+  </PropertyGroup>
+  <ItemGroup>
+    <Reference Include="System" />
+    <Reference Include="System.Core" />
+    <Reference Include="System.Xml.Linq" />
+    <Reference Include="System.Data.DataSetExtensions" />
+    <Reference Include="Microsoft.CSharp" />
+    <Reference Include="System.Data" />
+    <Reference Include="System.Net.Http" />
+    <Reference Include="System.Xml" />
+  </ItemGroup>
+  <ItemGroup>
+    <Compile Include="TestBatching.cs" />
+    <Compile Include="TestClient.cs" />
+    <Compile Include="TestConsumerGroup.cs" />
+    <Compile Include="TestSerialization.cs" />
+    <Compile Include="AsyncCountdownEvent.cs" />
+    <Compile Include="Mocks.cs" />
+    <Compile Include="Properties\AssemblyInfo.cs" />
+    <Compile Include="TestCluster.cs" />
+    <Compile Include="TestCommon.cs" />
+    <Compile Include="TestConnection.cs" />
+    <Compile Include="TestConsumer.cs" />
+    <Compile Include="TestGeneral.cs" />
+    <Compile Include="TestPartitioner.cs" />
+    <Compile Include="TestNode.cs.cs" />
+    <Compile Include="TestRouter.cs" />
+    <Compile Include="TestRoutingTable.cs" />
+  </ItemGroup>
+  <ItemGroup>
+    <ProjectReference Include="..\kafka-sharp\Kafka.csproj">
+      <Project>{c2e6d32f-69d0-41b4-a1ea-9ade27a99b5e}</Project>
+      <Name>kafka-sharp</Name>
+    </ProjectReference>
+  </ItemGroup>
+  <ItemGroup>
+    <Service Include="{82A7F48D-3B50-4B1E-B82E-3ADA8210C358}" />
+  </ItemGroup>
+  <Import Project="$(MSBuildToolsPath)\Microsoft.CSharp.targets" />
+  <!-- To modify your build process, add your task inside one of the targets below and uncomment it. 
+       Other similar extension points exist, see Microsoft.Common.targets.
+  <Target Name="BeforeBuild">
+  </Target>
+  <Target Name="AfterBuild">
+  </Target>
+  -->
+</Project>